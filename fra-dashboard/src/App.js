import React, { useState, useEffect } from 'react';
import data from "./data.json";
import MapView from "./MapView";
import OCRUpload from "./components/OCRUpload";
import apiService from "./services/api";

import {
  BarChart, Bar, XAxis, YAxis, CartesianGrid, Tooltip,
  ResponsiveContainer, PieChart, Pie, Cell,
  LineChart, Line
} from "recharts";

export default function App() {
  const [analytics, setAnalytics] = useState(null);
  const [alerts, setAlerts] = useState([]);
  const [loading, setLoading] = useState(true);
  const [error, setError] = useState(null);
<<<<<<< HEAD
  const [activeTab, setActiveTab] = useState('dashboard');
=======
  
  // Filter states
  const [filters, setFilters] = useState({
    state: 'all',
    year: 'all',
    claimType: 'all'
  });
  
  // Available filter options
  const [filterOptions, setFilterOptions] = useState({
    states: [],
    years: [],
    claimTypes: ['individual', 'community']
  });
>>>>>>> 8e8dcd01

  // Load data from API
  useEffect(() => {
    const loadData = async () => {
      try {
        setLoading(true);
        const [analyticsData, alertsData] = await Promise.all([
          apiService.getAnalytics(),
          apiService.getAlerts({ limit: 50 })
        ]);
        
        setAnalytics(analyticsData);
        setAlerts(alertsData.alerts || []);
        setError(null);
      } catch (err) {
        console.error('Failed to load data:', err);
        setError('Failed to load data from API. Using sample data.');
        // Fallback to sample data
        setAnalytics({
          totalClaims: 6,
          byStatus: [
            { status: 'approved', count: 3 },
            { status: 'pending', count: 2 },
            { status: 'rejected', count: 1 }
          ]
        });
      } finally {
        setLoading(false);
      }
    };

    loadData();
  }, []);

  // Initialize filter options from data
  useEffect(() => {
    const states = [...new Set(data.claims.map(claim => claim.state))].sort();
    const years = [...new Set(data.claims.map(claim => claim.year))].sort((a, b) => b - a);
    
    setFilterOptions({
      states: ['all', ...states],
      years: ['all', ...years],
      claimTypes: ['all', 'individual', 'community']
    });
  }, []);

  // Filter data based on current filters
  const filteredData = data.claims.filter(claim => {
    if (filters.state !== 'all' && claim.state !== filters.state) return false;
    if (filters.year !== 'all' && claim.year !== parseInt(filters.year)) return false;
    if (filters.claimType !== 'all' && claim.type !== filters.claimType) return false;
    return true;
  });

  // Handle filter changes
  const handleFilterChange = (filterType, value) => {
    setFilters(prev => ({
      ...prev,
      [filterType]: value
    }));
  };

  if (loading) {
    return (
      <div className="min-h-screen bg-gray-100 flex items-center justify-center">
        <div className="text-center">
          <div className="animate-spin rounded-full h-32 w-32 border-b-2 border-green-500 mx-auto"></div>
          <p className="mt-4 text-lg text-gray-600">Loading FRA Atlas Dashboard...</p>
        </div>
      </div>
    );
  }

  return (
    <div className="min-h-screen p-6 fade-in">
      {/* Header */}
      <div className="mb-6 glass-card p-6 rounded-2xl">
        <h1 className="text-4xl font-bold gradient-text mb-2">FRA Atlas WebGIS DSS</h1>
        <p className="text-gray-600 text-lg">AI-powered Forest Rights Act monitoring and analytics</p>
        {error && (
          <div className="mt-4 p-4 bg-yellow-100 border border-yellow-400 rounded-lg text-yellow-700">
            {error}
          </div>
        )}
      </div>

<<<<<<< HEAD
      {/* Navigation Tabs */}
      <div className="mb-6 bg-white p-4 rounded-2xl shadow">
        <div className="flex space-x-4">
          <button
            onClick={() => setActiveTab('dashboard')}
            className={`px-4 py-2 rounded-lg font-medium ${
              activeTab === 'dashboard'
                ? 'bg-blue-500 text-white'
                : 'bg-gray-100 text-gray-700 hover:bg-gray-200'
            }`}
          >
            Dashboard
          </button>
          <button
            onClick={() => setActiveTab('ocr')}
            className={`px-4 py-2 rounded-lg font-medium ${
              activeTab === 'ocr'
                ? 'bg-blue-500 text-white'
                : 'bg-gray-100 text-gray-700 hover:bg-gray-200'
            }`}
          >
            Document OCR
          </button>
=======
      {/* Stats Overview */}
      {analytics && (
        <div className="mb-6 grid grid-cols-1 md:grid-cols-4 gap-6">
          <div className="stats-card">
            <h3 className="text-sm font-medium text-gray-500 mb-1">Total Claims</h3>
            <p className="text-3xl font-bold text-blue-600">{analytics.totalClaims}</p>
          </div>
          <div className="stats-card">
            <h3 className="text-sm font-medium text-gray-500 mb-1">Total Area</h3>
            <p className="text-3xl font-bold text-green-600">{analytics.totalAreaHa?.toFixed(2) || '0'} ha</p>
          </div>
          <div className="stats-card">
            <h3 className="text-sm font-medium text-gray-500 mb-1">Active Alerts</h3>
            <p className="text-3xl font-bold text-red-600">{alerts.length}</p>
          </div>
          <div className="stats-card">
            <h3 className="text-sm font-medium text-gray-500 mb-1">Conflicts</h3>
            <p className="text-3xl font-bold text-orange-600">{analytics.conflictCount || 0}</p>
          </div>
>>>>>>> 8e8dcd01
        </div>
      </div>

      {/* Tab Content */}
      {activeTab === 'dashboard' && (
        <>
          {/* Stats Overview */}
          {analytics && (
            <div className="mb-6 grid grid-cols-1 md:grid-cols-4 gap-4">
              <div className="bg-white p-4 rounded-2xl shadow">
                <h3 className="text-sm font-medium text-gray-500">Total Claims</h3>
                <p className="text-2xl font-bold text-blue-600">{analytics.totalClaims}</p>
              </div>
              <div className="bg-white p-4 rounded-2xl shadow">
                <h3 className="text-sm font-medium text-gray-500">Total Area</h3>
                <p className="text-2xl font-bold text-green-600">{analytics.totalAreaHa?.toFixed(2) || '0'} ha</p>
              </div>
              <div className="bg-white p-4 rounded-2xl shadow">
                <h3 className="text-sm font-medium text-gray-500">Active Alerts</h3>
                <p className="text-2xl font-bold text-red-600">{alerts.length}</p>
              </div>
              <div className="bg-white p-4 rounded-2xl shadow">
                <h3 className="text-sm font-medium text-gray-500">Conflicts</h3>
                <p className="text-2xl font-bold text-orange-600">{analytics.conflictCount || 0}</p>
              </div>
            </div>
          )}

      {/* Filters */}
      <div className="filter-section">
        <h2 className="text-xl font-bold mb-4 text-gray-800">
          Filters
        </h2>
        <div className="grid grid-cols-1 md:grid-cols-3 gap-6">
          <div>
            <label className="block text-sm font-medium text-gray-700 mb-2">State</label>
            <select 
              value={filters.state} 
              onChange={(e) => handleFilterChange('state', e.target.value)}
              className="w-full p-3 border border-gray-300 rounded-lg focus:ring-2 focus:ring-blue-500 focus:border-blue-500 transition-colors custom-select"
            >
              {filterOptions.states.map(state => (
                <option key={state} value={state}>
                  {state === 'all' ? 'All States' : state}
                </option>
              ))}
            </select>
          </div>
          <div>
            <label className="block text-sm font-medium text-gray-700 mb-2">Year</label>
            <select 
              value={filters.year} 
              onChange={(e) => handleFilterChange('year', e.target.value)}
              className="w-full p-3 border border-gray-300 rounded-lg focus:ring-2 focus:ring-blue-500 focus:border-blue-500 transition-colors custom-select"
            >
              {filterOptions.years.map(year => (
                <option key={year} value={year}>
                  {year === 'all' ? 'All Years' : year}
                </option>
              ))}
            </select>
          </div>
          <div>
            <label className="block text-sm font-medium text-gray-700 mb-2">Claim Type</label>
            <select 
              value={filters.claimType} 
              onChange={(e) => handleFilterChange('claimType', e.target.value)}
              className="w-full p-3 border border-gray-300 rounded-lg focus:ring-2 focus:ring-blue-500 focus:border-blue-500 transition-colors custom-select"
            >
              {filterOptions.claimTypes.map(type => (
                <option key={type} value={type}>
                  {type === 'all' ? 'All Claim Types' : type.charAt(0).toUpperCase() + type.slice(1)}
                </option>
              ))}
            </select>
          </div>
        </div>
        <div className="mt-6 flex items-center justify-between">
          <div className="text-sm text-gray-600">
            Showing {filteredData.length} of {data.claims.length} claims
          </div>
          <button 
            onClick={() => setFilters({ state: 'all', year: 'all', claimType: 'all' })}
            className="btn-primary text-sm"
          >
            Clear Filters
          </button>
        </div>
      </div>

{/* Charts */}
<div className="grid grid-cols-1 md:grid-cols-3 gap-6 mt-6">
  {/* Bar Chart - State/District wise */}
  <div className="chart-container h-80">
    <h2 className="text-lg font-semibold mb-4 text-gray-800">
      State-wise Approvals
    </h2>
    <ResponsiveContainer width="100%" height={250}>
      <BarChart data={filteredData}>
        <CartesianGrid strokeDasharray="3 3" stroke="#e5e7eb" />
        <XAxis dataKey="state" tick={{ fontSize: 12 }} />
        <YAxis tick={{ fontSize: 12 }} />
        <Tooltip 
          contentStyle={{ 
            backgroundColor: 'white', 
            border: '1px solid #e5e7eb', 
            borderRadius: '8px',
            boxShadow: '0 4px 6px -1px rgba(0, 0, 0, 0.1)'
          }} 
        />
        <Bar dataKey="approved" fill="#22c55e" radius={[4, 4, 0, 0]} />
      </BarChart>
    </ResponsiveContainer>
  </div>

  {/* Line Chart - Yearly Trends */}
  <div className="chart-container h-80">
    <h2 className="text-lg font-semibold mb-4 text-gray-800">
      Yearly Trends
    </h2>
    <ResponsiveContainer width="100%" height={250}>
      <LineChart data={filteredData}>
        <CartesianGrid strokeDasharray="3 3" stroke="#e5e7eb" />
        <XAxis dataKey="year" tick={{ fontSize: 12 }} />
        <YAxis tick={{ fontSize: 12 }} />
        <Tooltip 
          contentStyle={{ 
            backgroundColor: 'white', 
            border: '1px solid #e5e7eb', 
            borderRadius: '8px',
            boxShadow: '0 4px 6px -1px rgba(0, 0, 0, 0.1)'
          }} 
        />
        <Line type="monotone" dataKey="approved" stroke="#3b82f6" strokeWidth={3} dot={{ fill: '#3b82f6', strokeWidth: 2, r: 4 }} />
        <Line type="monotone" dataKey="pending" stroke="#eab308" strokeWidth={3} dot={{ fill: '#eab308', strokeWidth: 2, r: 4 }} />
        <Line type="monotone" dataKey="rejected" stroke="#ef4444" strokeWidth={3} dot={{ fill: '#ef4444', strokeWidth: 2, r: 4 }} />
      </LineChart>
    </ResponsiveContainer>
  </div>

  {/* Pie Chart - Individual vs Community */}
  <div className="chart-container h-80">
    <h2 className="text-lg font-semibold mb-4 text-gray-800">
      Claim Type Distribution
    </h2>
    <ResponsiveContainer width="100%" height={250}>
      <PieChart>
        <Pie
          data={[
            {
              name: "Individual",
              value: filteredData.filter((d) => d.type === "individual").length
            },
            {
              name: "Community",
              value: filteredData.filter((d) => d.type === "community").length
            }
          ]}
          cx="50%"
          cy="50%"
          outerRadius={80}
          label={({ name, percent }) => `${name} ${(percent * 100).toFixed(0)}%`}
          dataKey="value"
        >
          <Cell fill="#3b82f6" />
          <Cell fill="#22c55e" />
        </Pie>
        <Tooltip 
          contentStyle={{ 
            backgroundColor: 'white', 
            border: '1px solid #e5e7eb', 
            borderRadius: '8px',
            boxShadow: '0 4px 6px -1px rgba(0, 0, 0, 0.1)'
          }} 
        />
      </PieChart>
    </ResponsiveContainer>
  </div>
</div>
<div className="map-container" style={{ height: "500px" }}>
  <h2 className="text-lg font-semibold mb-4 text-gray-800">
    Interactive Map View
  </h2>
  <div style={{ height: "100%", width: "100%" }}>
    <MapView filters={filters} />
  </div>
</div>
        </>
      )}

      {/* OCR Tab Content */}
      {activeTab === 'ocr' && (
        <OCRUpload />
      )}

    </div>
  );
}
<|MERGE_RESOLUTION|>--- conflicted
+++ resolved
@@ -15,9 +15,7 @@
   const [alerts, setAlerts] = useState([]);
   const [loading, setLoading] = useState(true);
   const [error, setError] = useState(null);
-<<<<<<< HEAD
   const [activeTab, setActiveTab] = useState('dashboard');
-=======
   
   // Filter states
   const [filters, setFilters] = useState({
@@ -32,7 +30,6 @@
     years: [],
     claimTypes: ['individual', 'community']
   });
->>>>>>> 8e8dcd01
 
   // Load data from API
   useEffect(() => {
@@ -119,7 +116,6 @@
         )}
       </div>
 
-<<<<<<< HEAD
       {/* Navigation Tabs */}
       <div className="mb-6 bg-white p-4 rounded-2xl shadow">
         <div className="flex space-x-4">
@@ -143,27 +139,33 @@
           >
             Document OCR
           </button>
-=======
-      {/* Stats Overview */}
-      {analytics && (
-        <div className="mb-6 grid grid-cols-1 md:grid-cols-4 gap-6">
-          <div className="stats-card">
-            <h3 className="text-sm font-medium text-gray-500 mb-1">Total Claims</h3>
-            <p className="text-3xl font-bold text-blue-600">{analytics.totalClaims}</p>
-          </div>
-          <div className="stats-card">
-            <h3 className="text-sm font-medium text-gray-500 mb-1">Total Area</h3>
-            <p className="text-3xl font-bold text-green-600">{analytics.totalAreaHa?.toFixed(2) || '0'} ha</p>
-          </div>
-          <div className="stats-card">
-            <h3 className="text-sm font-medium text-gray-500 mb-1">Active Alerts</h3>
-            <p className="text-3xl font-bold text-red-600">{alerts.length}</p>
-          </div>
-          <div className="stats-card">
-            <h3 className="text-sm font-medium text-gray-500 mb-1">Conflicts</h3>
-            <p className="text-3xl font-bold text-orange-600">{analytics.conflictCount || 0}</p>
-          </div>
->>>>>>> 8e8dcd01
+        </div>
+      </div>
+
+      {/* Tab Content */}
+      {activeTab === 'dashboard' && (
+        <>
+          {/* Stats Overview */}
+          {analytics && (
+            <div className="mb-6 grid grid-cols-1 md:grid-cols-4 gap-6">
+              <div className="stats-card">
+                <h3 className="text-sm font-medium text-gray-500 mb-1">Total Claims</h3>
+                <p className="text-3xl font-bold text-blue-600">{analytics.totalClaims}</p>
+              </div>
+              <div className="stats-card">
+                <h3 className="text-sm font-medium text-gray-500 mb-1">Total Area</h3>
+                <p className="text-3xl font-bold text-green-600">{analytics.totalAreaHa?.toFixed(2) || '0'} ha</p>
+              </div>
+              <div className="stats-card">
+                <h3 className="text-sm font-medium text-gray-500 mb-1">Active Alerts</h3>
+                <p className="text-3xl font-bold text-red-600">{alerts.length}</p>
+              </div>
+              <div className="stats-card">
+                <h3 className="text-sm font-medium text-gray-500 mb-1">Conflicts</h3>
+                <p className="text-3xl font-bold text-orange-600">{analytics.conflictCount || 0}</p>
+              </div>
+            </div>
+          )}
         </div>
       </div>
 
